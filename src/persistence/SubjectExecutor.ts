--- conflicted
+++ resolved
@@ -13,12 +13,9 @@
 import {RemoveOptions} from "../repository/RemoveOptions";
 import {BroadcasterResult} from "../subscriber/BroadcasterResult";
 import {OracleDriver} from "../driver/oracle/OracleDriver";
-<<<<<<< HEAD
-=======
 import {NestedSetSubjectExecutor} from "./tree/NestedSetSubjectExecutor";
 import {ClosureSubjectExecutor} from "./tree/ClosureSubjectExecutor";
 import {MaterializedPathSubjectExecutor} from "./tree/MaterializedPathSubjectExecutor";
->>>>>>> aa12f786
 
 /**
  * Executes all database operations (inserts, updated, deletes) that must be executed
@@ -286,11 +283,6 @@
 
                 // insert subjects which must be inserted in separate requests (all default values)
                 if (singleInsertSubjects.length > 0) {
-<<<<<<< HEAD
-                    await Promise.all(singleInsertSubjects.map(subject => {
-                        const updatedEntity = subject.createValueSetAndPopChangeMap(); // important to have because query builder sets inserted values into it
-                        return this.queryRunner
-=======
                     await PromiseUtils.runInSequence(singleInsertSubjects, async subject => {
                         subject.insertedValueSet = subject.createValueSetAndPopChangeMap(); // important to have because query builder sets inserted values into it
 
@@ -299,7 +291,6 @@
                             await new NestedSetSubjectExecutor(this.queryRunner).insert(subject);
 
                         await this.queryRunner
->>>>>>> aa12f786
                             .manager
                             .createQueryBuilder()
                             .insert()
